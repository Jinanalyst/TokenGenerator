--- conflicted
+++ resolved
@@ -27,9 +27,8 @@
 import { SecurityConfig } from './securityConfig';
 import { createUserFriendlyError, rateLimiter } from '../utils/errorHandling';
 import { validateTokenName, validateTokenSymbol, validateTokenSupply, validateDecimals } from '../utils/inputValidation';
+import { MetaplexService } from './metaplexService';
 import { TokenMetadata, TokenCreationResult } from './solanaService';
-import { IPFSService } from '../services/ipfsService';
-import { supabase } from '../integrations/supabase/client';
 
 interface RPCEndpoint {
   url: string;
@@ -47,39 +46,20 @@
 }
 
 export class EnhancedSolanaService {
-<<<<<<< HEAD
-  public connection: Connection;
-  public network: 'mainnet' | 'devnet';
-  private static readonly TOKEN_CREATION_FEE = 0.001 * LAMPORTS_PER_SOL; // Reduced fee
-  private static readonly MAINNET_MIN_BALANCE = 0.02 * LAMPORTS_PER_SOL; // Reduced minimum
-=======
   private connection: Connection;
   private network: 'mainnet' | 'devnet';
   private metaplexService: MetaplexService;
   private static readonly TOKEN_CREATION_FEE = 0.001 * LAMPORTS_PER_SOL;
   private static readonly MAINNET_MIN_BALANCE = 0.02 * LAMPORTS_PER_SOL;
->>>>>>> 69bbe474
   private static readonly CONFIRMATION_TIMEOUT = 60000;
 
   private static readonly MAINNET_RPC = 'https://solana-mainnet.g.alchemy.com/v2/IrmhofdwFpA4ABFafBa4g';
   private static readonly DEVNET_RPC = 'https://api.devnet.solana.com';
 
-  constructor(network: 'mainnet' | 'devnet', connection?: Connection) {
-    if (connection) {
-      this.connection = connection;
-      // Infer network from connection if possible, otherwise default to provided network
-      const endpoint = this.connection.rpcEndpoint;
-      if (endpoint && endpoint.includes('mainnet')) {
-        this.network = 'mainnet';
-      } else if (endpoint && endpoint.includes('devnet')) {
-        this.network = 'devnet';
-      } else {
-        this.network = network;
-      }
-    } else {
-      this.network = network;
-      this.initializeConnection();
-    }
+  constructor(network: 'mainnet' | 'devnet', wallet?: any) {
+    this.network = network;
+    this.initializeConnection();
+    this.metaplexService = new MetaplexService(this.connection, wallet);
   }
 
   private initializeConnection() {
@@ -99,6 +79,10 @@
         }
       }
     );
+  }
+
+  setWallet(wallet: any) {
+    this.metaplexService.setWallet(wallet);
   }
 
   async checkConnection(): Promise<boolean> {
@@ -388,49 +372,6 @@
     }
   }
 
-<<<<<<< HEAD
-  // Create token with proper metadata
-  private async createTokenWithMetadata(wallet: any, metadata: TokenMetadata): Promise<TokenCreationResult> {
-    console.log('Creating token with metadata...');
-    
-    // First create the token on the client
-    const result = await this.createToken(wallet, metadata);
-    
-    // Then, if an image was provided, call the backend to create the on-chain metadata
-    if (metadata.imageBlob) {
-      try {
-        console.log('Uploading image and preparing metadata for backend...');
-        const imageUrl = await IPFSService.uploadImageToIPFS(metadata.imageBlob, `${metadata.symbol.toLowerCase()}_logo.png`);
-        const tokenMetadataJson = {
-          name: metadata.name,
-          symbol: metadata.symbol,
-          description: metadata.description || `${metadata.name} - Created with Solana Token Generator AI`,
-          image: imageUrl,
-        };
-        const metadataUri = await IPFSService.uploadMetadataToIPFS(tokenMetadataJson);
-        
-        console.log('Calling Supabase function to create metadata on-chain...');
-        
-        const { data, error } = await supabase.functions.invoke('create-metadata', {
-          body: {
-            mintAddress: result.mintAddress,
-            tokenName: metadata.name,
-            tokenSymbol: metadata.symbol,
-            metadataUri: metadataUri,
-          },
-        });
-
-        if (error) {
-          throw new Error(`Supabase function error: ${error.message}`);
-        }
-
-        console.log('Supabase function returned:', data);
-        result.metadataUri = metadataUri; // Attach the URI for display purposes
-        
-      } catch (error) {
-        console.error('On-chain metadata creation failed:', error);
-        // Do not re-throw error, as the token minting was successful.
-=======
   private async addMetadataToToken(
     wallet: any,
     mintAddress: string,
@@ -528,7 +469,6 @@
           success: false,
           error: `Metadata transaction failed: ${metadataError instanceof Error ? metadataError.message : 'Unknown error'}`
         };
->>>>>>> 69bbe474
       }
     } catch (error) {
       console.error('Metadata addition failed:', error);
